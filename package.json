{
  "name": "jgb",
  "version": "1.0.1",
  "main": "index.js",
  "author": "landn172 <landn172@gmail.com>",
  "license": "Apache-2.0",
  "repository": {
    "type": "git",
    "url": "git+https://github.com/jgbjs/jgb.git"
  },
  "homepage": "https://github.com/jgbjs/jgb",
  "scripts": {
    "start": "yarn run bootstrap",
    "bootstrap": "lerna bootstrap",
    "build:all": "yarn run build",
    "build": "tsc -b packages/jgb-shared packages/jgb-cli packages/jgb-plugin-babel packages/jgb-plugin-css packages/jgb-plugin-html packages/jgb-plugin-json packages/jgb-plugin-less packages/jgb-plugin-typescript packages/jgb-plugin-wxs packages/jgb-preset-aliapp packages/jgb-preset-weapp",
    "clean:all": "lerna run clean",
    "watch:all": "yarn run build --watch",
<<<<<<< HEAD
    "publish:all": "lerna publish --registry https://registry.npmjs.org/",
    "test": "lerna exec --scope jgb* -- yarn test"
=======
    "release:lerna": "lerna publish --registry https://registry.npmjs.org/ --force-publish=* --exact --skip-temp-tag",
    "release:beta": "lerna publish --registry https://registry.npmjs.org/ --force-publish=* --exact --skip-temp-tag --npm-tag=beta",
    "test": "lerna exec --scope jgb-preset-* --scope jgb-shared --scope jgb-cli --scope jgb-plugin-json -- yarn test"
>>>>>>> 0cd86f4d
  },
  "devDependencies": {
    "@types/jest": "^23.3.12",
    "@types/node": "^12.12.6",
    "js-yaml": "^3.13.1",
    "lerna": "^3.4.3",
    "typescript": "^3.7.2"
  }
}<|MERGE_RESOLUTION|>--- conflicted
+++ resolved
@@ -16,14 +16,9 @@
     "build": "tsc -b packages/jgb-shared packages/jgb-cli packages/jgb-plugin-babel packages/jgb-plugin-css packages/jgb-plugin-html packages/jgb-plugin-json packages/jgb-plugin-less packages/jgb-plugin-typescript packages/jgb-plugin-wxs packages/jgb-preset-aliapp packages/jgb-preset-weapp",
     "clean:all": "lerna run clean",
     "watch:all": "yarn run build --watch",
-<<<<<<< HEAD
-    "publish:all": "lerna publish --registry https://registry.npmjs.org/",
-    "test": "lerna exec --scope jgb* -- yarn test"
-=======
     "release:lerna": "lerna publish --registry https://registry.npmjs.org/ --force-publish=* --exact --skip-temp-tag",
     "release:beta": "lerna publish --registry https://registry.npmjs.org/ --force-publish=* --exact --skip-temp-tag --npm-tag=beta",
     "test": "lerna exec --scope jgb-preset-* --scope jgb-shared --scope jgb-cli --scope jgb-plugin-json -- yarn test"
->>>>>>> 0cd86f4d
   },
   "devDependencies": {
     "@types/jest": "^23.3.12",
