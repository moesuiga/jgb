--- conflicted
+++ resolved
@@ -1,21 +1,10 @@
-<<<<<<< HEAD
-import { pathToUnixType } from 'jgb-shared/lib/utils/index';
-
-const ora = require('ora');
-const babel = require('babel-core')
-const Path = require('path')
-const fs = require('fs')
-const chalk = require('chalk')
-const json5 = require('json5')
-=======
 import * as babel from 'babel-core';
 import chalk from 'chalk';
 import * as fs from 'fs';
-import {pathToUnixType} from 'jgb-shared/lib/utils/index';
+import { pathToUnixType } from 'jgb-shared/lib/utils/index';
 import * as json5 from 'json5';
 import ora from 'ora';
 import * as Path from 'path';
->>>>>>> d6377de8
 
 let componentNum = 0
 
@@ -33,7 +22,6 @@
   entry: string
 }
 
-<<<<<<< HEAD
 
 /**
  * 判断被babel劫持到的ObjectExpression向上查找是否是某个对象的一个属性中的属性 例如: obj = {a: {func: () => {}}},
@@ -51,7 +39,8 @@
     node = node.parentPath
   }
   return type
-=======
+}
+
 /**
  * 收集页面参数
  */
@@ -95,7 +84,6 @@
    * 参数示例
    */
   example: string;
->>>>>>> d6377de8
 }
 
 const isParentPathProgramNode = (path: any, step: number): boolean => {
@@ -141,13 +129,8 @@
         if (err) {
           return console.log(chalk.red('文件写入失败'))
         }
-<<<<<<< HEAD
         console.log(chalk.greenBright(`文件写入至: ${ Path.resolve(this.entry, '../scan-res.json') }`))
-        console.log(chalk.greenBright(`共${ chalk.blueBright(this.pathes.length) }个页面, ${ chalk.blueBright(componentNum) }个组件,去除${ chalk.blueBright(subPackages.length + mainPackages.length - this.pathes.length) }个多余页面`))
-=======
-        console.log(chalk.greenBright(`文件写入至: ${Path.resolve(this.entry, '../scan-res.json')}`))
-
-        console.log(chalk.greenBright(`共${chalk.blueBright(`${this.pathes.length}`)}个页面, ${chalk.blueBright(`${componentNum}`)}个组件,去除${chalk.blueBright(`${subPackages.length + mainPackages.length - this.pathes.length}`)}个多余页面`))
+        console.log(chalk.greenBright(`共${ chalk.blueBright(`${ this.pathes.length }`) }个页面, ${ chalk.blueBright(`${ componentNum }`) }个组件,去除${ chalk.blueBright(`${ subPackages.length + mainPackages.length - this.pathes.length }`) }个多余页面`))
       })
     } catch (e) {
       console.log('e', e)
@@ -162,7 +145,9 @@
     try {
       spinner.start(chalk.green('start scanning'))
       const data = await this._getAppJson(this.entry)
-      if (!data) { return console.log(chalk.red('文件内容为空')) }
+      if (!data) {
+        return console.log(chalk.red('文件内容为空'))
+      }
       const mainPackages = data.pages
       const subPackages = this._getSubPackagesPath(data.subPackages)
       const paths = this._mergePath(mainPackages, subPackages)
@@ -174,10 +159,9 @@
         if (err) {
           return console.log(chalk.red('文件写入失败'))
         }
-        console.log(chalk.greenBright(`文件写入至: ${absoluteResFile}`))
-
-        console.log(chalk.greenBright(`共${chalk.blueBright(`${paths.length}`)}个页面, ,去除${chalk.blueBright(`${subPackages.length + mainPackages.length - paths.length}`)}个多余页面`))
->>>>>>> d6377de8
+        console.log(chalk.greenBright(`文件写入至: ${ absoluteResFile }`))
+
+        console.log(chalk.greenBright(`共${ chalk.blueBright(`${ paths.length }`) }个页面, ,去除${ chalk.blueBright(`${ subPackages.length + mainPackages.length - paths.length }`) }个多余页面`))
       })
     } catch (e) {
       spinner.stop()
@@ -212,15 +196,9 @@
           console.log(chalk.red('\n未发现dist目录'))
           return reject(null)
         }
-<<<<<<< HEAD
-        fs.readFile(Path.resolve(entry, 'app.json'), 'utf8', (err: any, data: any) => {
-          if (err) {
-            console.log(chalk.red('\n未发现app.json文件'))
-=======
         fs.readFile(Path.resolve(entry, 'app.json'), 'utf8', (error: any, data: any) => {
           if (error) {
             console.log(chalk.red('未发现app.json文件'))
->>>>>>> d6377de8
             return reject(null)
           }
           return resolve(json5.parse(data))
@@ -251,13 +229,8 @@
           const obj: any = {}
           const absCompPath = Path.resolve(entry, '../', this._normalizePath(componentPath))
           // console.log('this.entry', this.entry, _path)
-<<<<<<< HEAD
-          obj.path = formatPath(_path, `${ this.entry }`)
-          obj.methods = await this._getMethods(_path, formatPath(path, `${ this.entry }/`)) || []
-=======
           obj.path = formatPath(absCompPath, `${ this.entry }`)
-          obj.methods = await this._getMethods(absCompPath, formatPath(path, `${this.entry}/`)) || []
->>>>>>> d6377de8
+          obj.methods = await this._getMethods(absCompPath, formatPath(path, `${ this.entry }/`)) || []
           obj.type = 'component'
           obj.components = await this._getComponents(absCompPath) || []
           res.push(obj)
@@ -399,7 +372,7 @@
    */
   private async _collectPageParams(path: string) {
     return new Promise<ICollectPageParam | null>((resolve, reject) => {
-      const pageJsonPath = Path.resolve(this.entry, `${path}.json`);
+      const pageJsonPath = Path.resolve(this.entry, `${ path }.json`);
       fs.readFile(pageJsonPath, 'utf8', (err, data) => {
         if (err) {
           console.log(pageJsonPath, err);
